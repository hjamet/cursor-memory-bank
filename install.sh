--- conflicted
+++ resolved
@@ -261,41 +261,19 @@
             "$gitignore_file" && rm -f "$gitignore_file.tmp"
     fi
 
-<<<<<<< HEAD
-    # Selective .cursor synchronization rules - ORDER IS CRITICAL
-    local cursor_rules=(
-        ""
-        "# Cursor Memory Bank - Selective .cursor synchronization"
-        "# CRITICAL: Rule order matters - exceptions must come after general exclusions"
-        ""
-        "# Exclude entire .cursor directory first"
-        ".cursor/*"
-        ""
-        "# Then include ONLY the specific subdirectories we want to sync"
-        "!.cursor/memory-bank/"
-=======
     # Entries to be added
     local entries=(
         ".cursor/*"
         "!.cursor/memory-bank/"
         ".cursor/memory-bank/*"
         ".cursor/memory-bank/**"
->>>>>>> cf32ec7c
         "!.cursor/memory-bank/context/"
         "!.cursor/memory-bank/context/**"
         "!.cursor/memory-bank/workflow/"
         "!.cursor/memory-bank/workflow/**"
-<<<<<<< HEAD
-        ""
-        "# Additional exclusions for other files that shouldn't sync"
-        "*.pyc"
-        "__pycache__/"
-        ""
-=======
         ".gemini"
         ".gemini/**"
         "GEMINI.md"
->>>>>>> cf32ec7c
     )
 
     # Add selective .cursor rules
