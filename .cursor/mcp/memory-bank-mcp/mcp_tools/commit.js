--- conflicted
+++ resolved
@@ -36,165 +36,237 @@
 
 /**
  * Recursively scans directory for code files and counts their lines
+ * Recursively scans directory for code files and counts their lines
  * @param {string} dirPath - Directory to scan
  * @param {string} rootPath - Root path for relative file paths
  * @returns {Array} Array of objects with file info: {file, lines, oversized, fileType}
  */
 function scanCodeFiles(dirPath, rootPath = dirPath) {
-    const results = [];
-    const MAX_LINES = 500;
-
-<<<<<<< HEAD
-    // Supported file extensions (matching the requirements)
-    const SUPPORTED_EXTENSIONS = ['.py', '.js', '.tex', '.html', '.css', '.sh'];
-=======
-    // Supported file extensions and their types
-    const supportedExtensions = {
-        '.py': 'Python',
-        '.js': 'JavaScript',
-        '.tex': 'LaTeX',
-        '.html': 'HTML',
-        '.css': 'CSS',
-        '.sh': 'Shell Script'
-    };
->>>>>>> 1499efe8
-
-    try {
-        const entries = fs.readdirSync(dirPath, { withFileTypes: true });
-
-        for (const entry of entries) {
-            const fullPath = path.join(dirPath, entry.name);
-
-            if (entry.isDirectory()) {
-                // Skip common directories that shouldn't be scanned
-                const skipDirs = ['node_modules', '.git', '__pycache__', '.venv', 'venv', '.env'];
-                if (!skipDirs.includes(entry.name)) {
-                    results.push(...scanCodeFiles(fullPath, rootPath));
-<<<<<<< HEAD
-                }
-            } else if (entry.isFile()) {
-                // Check if file has a supported extension
-                const hasValidExtension = SUPPORTED_EXTENSIONS.some(ext => entry.name.endsWith(ext));
-
-                if (hasValidExtension) {
-                    const relativePath = path.relative(rootPath, fullPath);
-
-                    // CRITICAL EXCEPTION: Never scan install.sh from this repository
-                    if (relativePath === 'install.sh' || relativePath.endsWith('/install.sh')) {
-                        // Skip install.sh entirely - it's exempt from size limits
-                        continue;
+    function scanCodeFiles(dirPath, rootPath = dirPath) {
+        const results = [];
+        const MAX_LINES = 500;
+
+        // Supported file extensions (matching the requirements)
+        const SUPPORTED_EXTENSIONS = ['.py', '.js', '.tex', '.html', '.css', '.sh'];
+
+        try {
+            const entries = fs.readdirSync(dirPath, { withFileTypes: true });
+
+            for (const entry of entries) {
+                const fullPath = path.join(dirPath, entry.name);
+
+                if (entry.isDirectory()) {
+                    // Skip common directories that shouldn't be scanned
+                    const skipDirs = ['node_modules', '.git', '__pycache__', '.venv', 'venv', '.env'];
+                    if (!skipDirs.includes(entry.name)) {
+                        results.push(...scanCodeFiles(fullPath, rootPath));
+                        results.push(...scanCodeFiles(fullPath, rootPath));
                     }
-
-=======
-                }
-            } else if (entry.isFile()) {
-                const relativePath = path.relative(rootPath, fullPath);
-
-                // CRITICAL EXCEPTION: Never process install.sh from this repository
-                if (relativePath === 'install.sh') {
-                    continue;
-                }
-
-                // Check if file has a supported extension
-                const fileExtension = path.extname(entry.name).toLowerCase();
-                const fileType = supportedExtensions[fileExtension];
-
-                if (fileType) {
->>>>>>> 1499efe8
-                    try {
-                        const content = fs.readFileSync(fullPath, 'utf8');
-                        const lineCount = content.split('\n').length;
-
-                        results.push({
-                            file: relativePath,
-                            lines: lineCount,
-                            oversized: lineCount > MAX_LINES,
-<<<<<<< HEAD
-                            extension: path.extname(entry.name).toLowerCase()
-=======
-                            fileType: fileType
->>>>>>> 1499efe8
-                        });
-                    } catch (fileError) {
-                        // Skip files that can't be read
-                        console.error(`[scanCodeFiles] Error reading file ${fullPath}:`, fileError.message);
+                } else if (entry.isFile()) {
+                    // Check if file has a supported extension
+                    const hasValidExtension = SUPPORTED_EXTENSIONS.some(ext => entry.name.endsWith(ext));
+
+                    if (hasValidExtension) {
+                        const relativePath = path.relative(rootPath, fullPath);
+
+                        // CRITICAL EXCEPTION: Never scan install.sh from this repository
+                        if (relativePath === 'install.sh' || relativePath.endsWith('/install.sh')) {
+                            // Skip install.sh entirely - it's exempt from size limits
+                            continue;
+                        }
+
+                        try {
+                            const content = fs.readFileSync(fullPath, 'utf8');
+                            const lineCount = content.split('\n').length;
+
+                            results.push({
+                                file: relativePath,
+                                lines: lineCount,
+                                oversized: lineCount > MAX_LINES,
+                                extension: path.extname(entry.name).toLowerCase()
+                            });
+                        } catch (fileError) {
+                            // Skip files that can't be read
+                            console.error(`[scanCodeFiles] Error reading file ${fullPath}:`, fileError.message);
+                        }
                     }
                 }
             }
-        }
-    } catch (dirError) {
-        // Skip directories that can't be read
-        console.error(`[scanCodeFiles] Error reading directory ${dirPath}:`, dirError.message);
+        } catch (dirError) {
+            // Skip directories that can't be read
+            console.error(`[scanCodeFiles] Error reading directory ${dirPath}:`, dirError.message);
+            console.error(`[scanCodeFiles] Error reading directory ${dirPath}:`, dirError.message);
+        }
+
+        return results;
     }
 
-    return results;
-}
-
-/**
- * Finds and removes existing refactoring tasks for a specific file
- * @param {string} filePath - Path of the file to check for existing refactoring tasks
- * @returns {Promise<boolean>} True if an existing task was found and removed, false otherwise
- */
-async function removeExistingRefactoringTask(filePath) {
-    try {
-        // Import the necessary functions to read and write tasks
-        const fs = await import('fs/promises');
-        const path = await import('path');
-        const { fileURLToPath } = await import('url');
-
-        const __filename = fileURLToPath(import.meta.url);
-        const __dirname = path.dirname(__filename);
-        const TASKS_FILE_PATH = path.join(__dirname, '..', '..', '..', 'memory-bank', 'streamlit_app', 'tasks.json');
-
-        const data = await fs.readFile(TASKS_FILE_PATH, 'utf-8');
-        const tasks = JSON.parse(data);
-
-        // Find existing refactoring task for this file
-        const existingTaskIndex = tasks.findIndex(task =>
-            task.refactoring_target_file === filePath &&
-            task.status !== 'DONE' &&
-            task.status !== 'APPROVED'
-        );
-
-        if (existingTaskIndex !== -1) {
-            // Remove the existing task
-            tasks.splice(existingTaskIndex, 1);
-
-            // Write back to file
-            await fs.writeFile(TASKS_FILE_PATH, JSON.stringify(tasks, null, 2), 'utf-8');
-
-            return true;
-        }
-
-        return false;
-    } catch (error) {
-        console.error(`[removeExistingRefactoringTask] Error processing file ${filePath}:`, error.message);
-        return false;
+    /**
+     * Finds and removes existing refactoring tasks for a specific file
+     * @param {string} filePath - Path of the file to check for existing refactoring tasks
+     * @returns {Promise<boolean>} True if an existing task was found and removed, false otherwise
+     */
+    async function removeExistingRefactoringTask(filePath) {
+        try {
+            // Import the necessary functions to read and write tasks
+            const fs = await import('fs/promises');
+            const path = await import('path');
+            const { fileURLToPath } = await import('url');
+
+            const __filename = fileURLToPath(import.meta.url);
+            const __dirname = path.dirname(__filename);
+            const TASKS_FILE_PATH = path.join(__dirname, '..', '..', '..', 'memory-bank', 'streamlit_app', 'tasks.json');
+
+            const data = await fs.readFile(TASKS_FILE_PATH, 'utf-8');
+            const tasks = JSON.parse(data);
+
+            // Find existing refactoring task for this file
+            const existingTaskIndex = tasks.findIndex(task =>
+                task.refactoring_target_file === filePath &&
+                task.status !== 'DONE' &&
+                task.status !== 'APPROVED'
+            );
+
+            if (existingTaskIndex !== -1) {
+                // Remove the existing task
+                tasks.splice(existingTaskIndex, 1);
+
+                // Write back to file
+                await fs.writeFile(TASKS_FILE_PATH, JSON.stringify(tasks, null, 2), 'utf-8');
+
+                return true;
+            }
+
+            return false;
+        } catch (error) {
+            console.error(`[removeExistingRefactoringTask] Error processing file ${filePath}:`, error.message);
+            return false;
+        }
     }
-}
-
-/**
- * Creates actual refactoring tasks for oversized code files
- * @param {Array} oversizedFiles - Array of file objects that are oversized
- * @returns {Promise<Array>} Array of created task objects or error results
- */
-async function createRefactoringTasks(oversizedFiles) {
-    const createdTasks = [];
-
-    for (const fileInfo of oversizedFiles) {
-        try {
-            // Check and remove existing refactoring task for this file
-            const removedExisting = await removeExistingRefactoringTask(fileInfo.file);
-
-            // Determine priority based on file size
-            let priority = 3; // Default priority
-            if (fileInfo.lines > 1500) {
-                priority = 5; // Very high priority for extremely large files
-            } else if (fileInfo.lines > 1000) {
-                priority = 4; // High priority for very large files
-            }
-
-<<<<<<< HEAD
+
+    /**
+     * Creates actual refactoring tasks for oversized code files
+     * Creates actual refactoring tasks for oversized code files
+     * @param {Array} oversizedFiles - Array of file objects that are oversized
+     * @returns {Promise<Array>} Array of created task objects or error results
+     */
+    async function createRefactoringTasks(oversizedFiles) {
+        const createdTasks = [];
+
+        for (const fileInfo of oversizedFiles) {
+            try {
+                // Check and remove existing refactoring task for this file
+                const removedExisting = await removeExistingRefactoringTask(fileInfo.file);
+
+                // Determine priority based on file size
+                let priority = 3; // Default priority
+                if (fileInfo.lines > 1500) {
+                    priority = 5; // Very high priority for extremely large files
+                } else if (fileInfo.lines > 1000) {
+                    priority = 4; // High priority for very large files
+                }
+
+                // Get file type description based on extension
+                const getFileTypeDescription = (ext) => {
+                    switch (ext) {
+                        case '.py': return 'Python';
+                        case '.js': return 'JavaScript';
+                        case '.tex': return 'LaTeX';
+                        case '.html': return 'HTML';
+                        case '.css': return 'CSS';
+                        case '.sh': return 'shell script';
+                        default: return 'code';
+                    }
+                };
+
+                const fileType = getFileTypeDescription(fileInfo.extension || path.extname(fileInfo.file).toLowerCase());
+
+                // Create task parameters
+                const taskParams = {
+                    title: `Refactoriser ${fileInfo.file} - Réduire la taille du fichier`,
+                    short_description: `Décomposer le fichier ${fileType} ${fileInfo.file} (${fileInfo.lines} lignes) en modules plus petits de moins de 500 lignes chacun pour améliorer la maintenabilité. Sois très prudent en effectuant cette modification : Agis étape par étape, une modification après l'autre pour être certain de ne pas casser le code. Tu ne dois absolument pas modifier le comportement du code actuel en quoi que ce soit, simplement décomposer le code en modules plus petits.`,
+                    detailed_description: `Le fichier ${fileInfo.file} contient actuellement ${fileInfo.lines} lignes, ce qui dépasse largement la limite recommandée de 500 lignes.
+
+**Analyse du fichier :**
+- Type : ${fileType}
+- Taille actuelle : ${fileInfo.lines} lignes
+- Dépassement : ${fileInfo.lines - 500} lignes au-dessus de la limite
+- Ratio : ${Math.round((fileInfo.lines / 500) * 100) / 100}x la taille recommandée
+
+Sois très prudent en effectuant cette modification : Agis étape par étape, une modification après l'autre pour être certain de ne pas casser le code. Tu ne dois absolument pas modifier le comportement du code actuel en quoi que ce soit, simplement décomposer le code en modules plus petits.
+
+Dans la mesure du possible, teste manuellement et sommairement ton code après le refactoring pour être certain que tu n'as rien cassé. Ne cherches pas à faire des tests unitaires, effectue simplement quelques tests manuels simples et rapides.
+
+**Approches recommandées pour ${fileType} :**
+${getRefactoringApproach(fileType, fileInfo.lines)}
+
+**Critères d'acceptation :**
+- Aucun module ne doit dépasser 500 lignes
+- Les fonctionnalités existantes doivent être préservées
+- Les tests doivent continuer à passer (si applicables)
+- La documentation doit être mise à jour`,
+                    priority: priority,
+                    dependencies: [], // No dependencies for refactoring tasks
+                    status: 'TODO',
+                    impacted_files: [fileInfo.file],
+                    refactoring_target_file: fileInfo.file, // Add the refactoring target file field
+                    validation_criteria: `La tâche est terminée quand :
+1. Le fichier ${fileInfo.file} a été décomposé en modules de moins de 500 lignes chacun
+2. Toutes les fonctionnalités existantes sont préservées
+3. Les tests unitaires passent sans modification (si applicables)
+4. La documentation est mise à jour pour refléter la nouvelle structure
+5. Les imports et dépendances sont correctement ajustés
+6. Le code suit les conventions de style établies pour ${fileType}`
+                };
+
+                // Create the task using the existing MCP API
+                const result = await handleCreateTask(taskParams);
+
+                // Parse the result to get task info
+                const resultData = JSON.parse(result.content[0].text);
+
+                if (resultData.status === 'success') {
+                    createdTasks.push({
+                        file: fileInfo.file,
+                        fileType: fileType,
+                        lines: fileInfo.lines,
+                        task_id: resultData.task_id,
+                        title: taskParams.title,
+                        priority: priority,
+                        status: 'created',
+                        replaced_existing: removedExisting
+                    });
+                } else {
+                    createdTasks.push({
+                        file: fileInfo.file,
+                        fileType: fileType,
+                        lines: fileInfo.lines,
+                        status: 'failed',
+                        error: resultData.message || 'Unknown error creating task'
+                    });
+                }
+            } catch (error) {
+                createdTasks.push({
+                    file: fileInfo.file,
+                    fileType: fileInfo.fileType || 'Unknown',
+                    lines: fileInfo.lines,
+                    status: 'failed',
+                    error: error.message
+                });
+            }
+        }
+
+        return createdTasks;
+    }
+
+    /**
+     * Generates task recommendations for oversized code files (legacy function for backward compatibility)
+     * Generates task recommendations for oversized code files (legacy function for backward compatibility)
+     * @param {Array} oversizedFiles - Array of file objects that are oversized
+     * @returns {Array} Array of task recommendation objects
+     */
+    function generateTaskRecommendations(oversizedFiles) {
+        return oversizedFiles.map(fileInfo => {
             // Get file type description based on extension
             const getFileTypeDescription = (ext) => {
                 switch (ext) {
@@ -209,324 +281,227 @@
             };
 
             const fileType = getFileTypeDescription(fileInfo.extension || path.extname(fileInfo.file).toLowerCase());
-=======
-            // Get file type specific information
-            const fileType = fileInfo.fileType || 'Code';
-            const fileExtension = path.extname(fileInfo.file).toLowerCase();
-
-            // Generate type-specific refactoring approaches
-            const getRefactoringApproach = (fileType, lines) => {
-                const commonApproaches = {
-                    'Python': lines > 1000 ?
-                        `- **Décomposition critique requise** - Ce fichier nécessite une refactorisation majeure
-- Extraire les classes principales en modules séparés
-- Séparer les fonctions utilitaires en modules dédiés
-- Créer des sous-packages si nécessaire` :
-                        `- Extraire les fonctions logiquement liées en modules séparés
-- Identifier et isoler les responsabilités distinctes
-- Créer des interfaces claires entre les modules`,
-
-                    'JavaScript': lines > 1000 ?
-                        `- **Décomposition critique requise** - Ce fichier nécessite une refactorisation majeure
-- Extraire les classes et fonctions principales en modules séparés
-- Séparer les utilitaires en modules dédiés
-- Utiliser les imports/exports ES6 pour la modularité` :
-                        `- Extraire les fonctions logiquement liées en modules séparés
-- Séparer les composants et utilitaires
-- Créer des modules avec des responsabilités claires`,
-
-                    'LaTeX': lines > 1000 ?
-                        `- **Décomposition critique requise** - Ce document nécessite une restructuration majeure
-- Diviser en chapitres ou sections dans des fichiers séparés
-- Utiliser \\input{} ou \\include{} pour inclure les sous-fichiers
-- Séparer les définitions et macros en fichiers dédiés` :
-                        `- Diviser en sections logiques dans des fichiers séparés
-- Utiliser \\input{} pour inclure les sous-fichiers
-- Séparer le contenu principal des définitions`,
-
-                    'HTML': lines > 1000 ?
-                        `- **Décomposition critique requise** - Ce fichier HTML nécessite une restructuration majeure
-- Diviser en composants ou sections dans des fichiers séparés
-- Extraire les styles inline en fichiers CSS séparés
-- Séparer les scripts JavaScript en fichiers dédiés` :
-                        `- Diviser en sections logiques dans des fichiers séparés
-- Extraire les composants réutilisables
-- Séparer le contenu des styles et scripts`,
-
-                    'CSS': lines > 1000 ?
-                        `- **Décomposition critique requise** - Ce fichier CSS nécessite une restructuration majeure
-- Diviser par composants ou sections thématiques
-- Séparer les variables et mixins en fichiers dédiés
-- Organiser en modules par fonctionnalité` :
-                        `- Diviser par composants ou sections thématiques
-- Séparer les styles généraux des styles spécifiques
-- Organiser en modules logiques`,
-
-                    'Shell Script': lines > 1000 ?
-                        `- **Décomposition critique requise** - Ce script nécessite une refactorisation majeure
-- Extraire les fonctions en modules séparés
-- Séparer les utilitaires en scripts dédiés
-- Utiliser source pour inclure les modules` :
-                        `- Extraire les fonctions logiquement liées en modules séparés
-- Séparer les utilitaires en scripts dédiés
-- Créer des modules avec des responsabilités claires`
+
+            return {
+                type: 'refactor_task',
+                title: `Refactoriser le fichier ${fileType} ${fileInfo.file}`,
+                description: `Le fichier ${fileInfo.file} contient ${fileInfo.lines} lignes (limite: 500). Il devrait être décomposé en plusieurs modules plus petits pour améliorer la maintenabilité et la lisibilité du code.`,
+                file: fileInfo.file,
+                current_lines: fileInfo.lines,
+                target_lines: 500,
+                priority: fileInfo.lines > 1000 ? 'high' : 'medium',
+                suggested_approach: fileInfo.lines > 1000
+                    ? `Décomposition critique requise - ce fichier est ${Math.round(fileInfo.lines / 500)} fois plus grand que la limite recommandée`
+                    : `Décomposition recommandée - séparer en modules logiques distincts`
+            };
+        });
+    }
+
+    // Helper function to escape shell arguments safely
+    const escapeShellArg = (arg) => {
+        if (arg === null || arg === undefined) {
+            return '';
+        }
+        // Basic escaping for common shell metacharacters within double quotes
+        return arg
+            .replace(/\\/g, '\\\\') // \ -> \\
+            .replace(/\$/g, '\\$')  // $ -> \$
+            .replace(/"/g, '\\"')  // " -> \"
+            .replace(/`/g, '\\`'); // ` -> \`
+    };
+
+    // Zod schema for the commit tool
+    export const commitSchema = {
+        emoji: z.string().describe("Emoji to use in the commit message (e.g. :sparkles:)"),
+        type: z.string().describe("Type of change (e.g. feat, fix, docs, style, refactor, test, chore)"),
+        title: z.string().describe("Brief commit title"),
+        description: z.string().describe("Detailed description of changes")
+    };
+
+    /**
+     * MCP Tool handler for 'commit'.
+     * Stages all changes, performs a git commit, and scans Python files for size violations.
+     * Returns structured information about oversized files and task recommendations.
+     */
+    export async function handleCommit({ emoji, type, title, description }) {
+        // --- Determine CWD and Repo Name --- 
+        let cwd;
+        let repoName = 'unknown repository';
+        try {
+            cwd = getDefaultCwd();
+            if (!fs.existsSync(cwd)) {
+                throw new Error(`Auto-detected CWD does not exist: ${cwd}`);
+            }
+            const { stdout: repoPathStdout } = await execAsync('git rev-parse --show-toplevel', { cwd });
+            repoName = path.basename(repoPathStdout.trim());
+        } catch (setupError) {
+            // Debug logging removed to prevent JSON-RPC pollution
+            // console.error('[handleCommit] Error determining CWD or repo name:', setupError);
+            throw new Error(`Failed to determine execution context: ${setupError.message}`);
+        }
+        // --- End CWD / Repo Name --- 
+
+        const commitTitle = `${emoji} ${type}: ${title}`;
+
+        // --- Scan code files before commit ---
+        let codeScanResults = [];
+        // --- Scan code files before commit ---
+        let codeScanResults = [];
+        let taskRecommendations = [];
+        let createdTasks = [];
+        try {
+            codeScanResults = scanCodeFiles(cwd);
+            const oversizedFiles = codeScanResults.filter(file => file.oversized);
+            codeScanResults = scanCodeFiles(cwd);
+            const oversizedFiles = codeScanResults.filter(file => file.oversized);
+            if (oversizedFiles.length > 0) {
+                // Generate legacy recommendations for backward compatibility
+                taskRecommendations = generateTaskRecommendations(oversizedFiles);
+
+                // Create actual refactoring tasks automatically
+                createdTasks = await createRefactoringTasks(oversizedFiles);
+            }
+        } catch (scanError) {
+            console.error('[handleCommit] Error scanning code files:', scanError.message);
+            console.error('[handleCommit] Error scanning code files:', scanError.message);
+            // Continue with commit even if scan fails
+        }
+
+        try {
+            // Stage all changes - Execute in auto-detected CWD
+            await execAsync('git add .', { cwd });
+
+            // Escape title
+            const escapedCommitTitle = escapeShellArg(commitTitle);
+
+            // Construct the commit command
+            let commitCommand = `git commit -m "${escapedCommitTitle}"`;
+
+            // Handle multi-line description by adding multiple -m flags
+            if (description && description.trim() !== '') {
+                const paragraphs = description.split('\n');
+                for (const paragraph of paragraphs) {
+                    if (paragraph.trim() !== '') { // Avoid adding -m for empty lines
+                        const escapedParagraph = escapeShellArg(paragraph);
+                        commitCommand += ` -m "${escapedParagraph}"`;
+                    }
+                }
+            }
+
+            // Execute commit command
+            // execAsync will throw an error (caught below) if git commit exits non-zero
+            const { stdout: commitStdout, stderr: commitStderr } = await execAsync(commitCommand, { cwd });
+
+            // --- If execAsync resolved, commit succeeded (exit code 0) --- 
+
+            // Check stderr specifically for "nothing to commit"
+            if (commitStderr && commitStderr.includes('nothing to commit, working tree clean')) {
+                return {
+                    content: [{
+                        type: "text",
+                        text: JSON.stringify({
+                            status: 'success',
+                            message: `Nothing to commit in ${repoName}, working tree clean.`,
+                            code_scan: {
+                                total_files: codeScanResults.length,
+                                oversized_files: codeScanResults.filter(f => f.oversized).length,
+                                files_scanned: codeScanResults,
+                                task_recommendations: taskRecommendations,
+                                tasks_created: createdTasks,
+                                automatic_task_creation: createdTasks.length > 0
+                            }
+                        }, null, 2)
+                    }]
                 };
-
-                return commonApproaches[fileType] || `- Décomposer le fichier en modules plus petits
-- Séparer les fonctionnalités distinctes
-- Créer des interfaces claires entre les modules`;
-            };
->>>>>>> 1499efe8
-
-            // Create task parameters
-            const taskParams = {
-                title: `Refactoriser ${fileInfo.file} - Réduire la taille du fichier`,
-                short_description: `Décomposer le fichier ${fileType} ${fileInfo.file} (${fileInfo.lines} lignes) en modules plus petits de moins de 500 lignes chacun pour améliorer la maintenabilité. Sois très prudent en effectuant cette modification : Agis étape par étape, une modification après l'autre pour être certain de ne pas casser le code. Tu ne dois absolument pas modifier le comportement du code actuel en quoi que ce soit, simplement décomposer le code en modules plus petits.`,
-<<<<<<< HEAD
-                detailed_description: `Le fichier ${fileInfo.file} contient actuellement ${fileInfo.lines} lignes, ce qui dépasse largement la limite recommandée de 500 lignes.
-=======
-                detailed_description: `Le fichier ${fileType} ${fileInfo.file} contient actuellement ${fileInfo.lines} lignes, ce qui dépasse largement la limite recommandée de 500 lignes.
->>>>>>> 1499efe8
-
-**Analyse du fichier :**
-- Type : ${fileType}
-- Taille actuelle : ${fileInfo.lines} lignes
-- Dépassement : ${fileInfo.lines - 500} lignes au-dessus de la limite
-- Ratio : ${Math.round((fileInfo.lines / 500) * 100) / 100}x la taille recommandée
-
-Sois très prudent en effectuant cette modification : Agis étape par étape, une modification après l'autre pour être certain de ne pas casser le code. Tu ne dois absolument pas modifier le comportement du code actuel en quoi que ce soit, simplement décomposer le code en modules plus petits.
-
-Dans la mesure du possible, teste manuellement et sommairement ton code après le refactoring pour être certain que tu n'as rien cassé. Ne cherches pas à faire des tests unitaires, effectue simplement quelques tests manuels simples et rapides.
-
-**Approches recommandées pour ${fileType} :**
-${getRefactoringApproach(fileType, fileInfo.lines)}
-
-**Critères d'acceptation :**
-- Aucun module ne doit dépasser 500 lignes
-- Les fonctionnalités existantes doivent être préservées
-- Les tests doivent continuer à passer (si applicables)
-- La documentation doit être mise à jour`,
-                priority: priority,
-                dependencies: [], // No dependencies for refactoring tasks
-                status: 'TODO',
-                impacted_files: [fileInfo.file],
-                refactoring_target_file: fileInfo.file, // Add the refactoring target file field
-                validation_criteria: `La tâche est terminée quand :
-1. Le fichier ${fileInfo.file} a été décomposé en modules de moins de 500 lignes chacun
-2. Toutes les fonctionnalités existantes sont préservées
-3. Les tests unitaires passent sans modification (si applicables)
-4. La documentation est mise à jour pour refléter la nouvelle structure
-5. Les imports et dépendances sont correctement ajustés
-6. Le code suit les conventions de style établies pour ${fileType}`
-            };
-
-            // Create the task using the existing MCP API
-            const result = await handleCreateTask(taskParams);
-
-            // Parse the result to get task info
-            const resultData = JSON.parse(result.content[0].text);
-
-            if (resultData.status === 'success') {
-                createdTasks.push({
-                    file: fileInfo.file,
-                    fileType: fileType,
-                    lines: fileInfo.lines,
-                    task_id: resultData.task_id,
-                    title: taskParams.title,
-                    priority: priority,
-                    status: 'created',
-                    replaced_existing: removedExisting
-                });
-            } else {
-                createdTasks.push({
-                    file: fileInfo.file,
-                    fileType: fileType,
-                    lines: fileInfo.lines,
-                    status: 'failed',
-                    error: resultData.message || 'Unknown error creating task'
-                });
-            }
-        } catch (error) {
-            createdTasks.push({
-                file: fileInfo.file,
-                fileType: fileInfo.fileType || 'Unknown',
-                lines: fileInfo.lines,
-                status: 'failed',
-                error: error.message
-            });
-        }
-    }
-
-    return createdTasks;
-}
-
-/**
- * Generates task recommendations for oversized code files (legacy function for backward compatibility)
- * @param {Array} oversizedFiles - Array of file objects that are oversized
- * @returns {Array} Array of task recommendation objects
- */
-function generateTaskRecommendations(oversizedFiles) {
-    return oversizedFiles.map(fileInfo => {
-<<<<<<< HEAD
-        // Get file type description based on extension
-        const getFileTypeDescription = (ext) => {
-            switch (ext) {
-                case '.py': return 'Python';
-                case '.js': return 'JavaScript';
-                case '.tex': return 'LaTeX';
-                case '.html': return 'HTML';
-                case '.css': return 'CSS';
-                case '.sh': return 'shell script';
-                default: return 'code';
-            }
-        };
-
-        const fileType = getFileTypeDescription(fileInfo.extension || path.extname(fileInfo.file).toLowerCase());
-=======
-        const fileType = fileInfo.fileType || 'Code';
-        const isInstallSh = fileInfo.file === 'install.sh';
-
-        // Skip install.sh in recommendations (should never happen due to scanning exception)
-        if (isInstallSh) {
-            return null;
-        }
->>>>>>> 1499efe8
-
-        return {
-            type: 'refactor_task',
-            title: `Refactoriser le fichier ${fileType} ${fileInfo.file}`,
-<<<<<<< HEAD
-            description: `Le fichier ${fileInfo.file} contient ${fileInfo.lines} lignes (limite: 500). Il devrait être décomposé en plusieurs modules plus petits pour améliorer la maintenabilité et la lisibilité du code.`,
-            file: fileInfo.file,
-=======
-            description: `Le fichier ${fileType} ${fileInfo.file} contient ${fileInfo.lines} lignes (limite: 500). Il devrait être décomposé en plusieurs modules plus petits pour améliorer la maintenabilité et la lisibilité du code.`,
-            file: fileInfo.file,
-            fileType: fileType,
->>>>>>> 1499efe8
-            current_lines: fileInfo.lines,
-            target_lines: 500,
-            priority: fileInfo.lines > 1000 ? 'high' : 'medium',
-            suggested_approach: fileInfo.lines > 1000
-<<<<<<< HEAD
-                ? `Décomposition critique requise - ce fichier est ${Math.round(fileInfo.lines / 500)} fois plus grand que la limite recommandée`
-                : `Décomposition recommandée - séparer en modules logiques distincts`
-        };
-    });
-=======
-                ? `Décomposition critique requise - ce fichier ${fileType} est ${Math.round(fileInfo.lines / 500)} fois plus grand que la limite recommandée`
-                : `Décomposition recommandée - séparer en modules logiques distincts pour ${fileType}`
-        };
-    }).filter(Boolean); // Remove null entries (install.sh)
->>>>>>> 1499efe8
-}
-
-// Helper function to escape shell arguments safely
-const escapeShellArg = (arg) => {
-    if (arg === null || arg === undefined) {
-        return '';
-    }
-    // Basic escaping for common shell metacharacters within double quotes
-    return arg
-        .replace(/\\/g, '\\\\') // \ -> \\
-        .replace(/\$/g, '\\$')  // $ -> \$
-        .replace(/"/g, '\\"')  // " -> \"
-        .replace(/`/g, '\\`'); // ` -> \`
-};
-
-// Zod schema for the commit tool
-export const commitSchema = {
-    emoji: z.string().describe("Emoji to use in the commit message (e.g. :sparkles:)"),
-    type: z.string().describe("Type of change (e.g. feat, fix, docs, style, refactor, test, chore)"),
-    title: z.string().describe("Brief commit title"),
-    description: z.string().describe("Detailed description of changes")
-};
-
-/**
- * MCP Tool handler for 'commit'.
- * Stages all changes, performs a git commit, and scans Python files for size violations.
- * Returns structured information about oversized files and task recommendations.
- */
-export async function handleCommit({ emoji, type, title, description }) {
-    // --- Determine CWD and Repo Name --- 
-    let cwd;
-    let repoName = 'unknown repository';
-    try {
-        cwd = getDefaultCwd();
-        if (!fs.existsSync(cwd)) {
-            throw new Error(`Auto-detected CWD does not exist: ${cwd}`);
-        }
-        const { stdout: repoPathStdout } = await execAsync('git rev-parse --show-toplevel', { cwd });
-        repoName = path.basename(repoPathStdout.trim());
-    } catch (setupError) {
-        // Debug logging removed to prevent JSON-RPC pollution
-        // console.error('[handleCommit] Error determining CWD or repo name:', setupError);
-        throw new Error(`Failed to determine execution context: ${setupError.message}`);
-    }
-    // --- End CWD / Repo Name --- 
-
-    const commitTitle = `${emoji} ${type}: ${title}`;
-
-    // --- Scan code files before commit ---
-    let codeScanResults = [];
-    let taskRecommendations = [];
-    let createdTasks = [];
-    try {
-        codeScanResults = scanCodeFiles(cwd);
-        const oversizedFiles = codeScanResults.filter(file => file.oversized);
-        if (oversizedFiles.length > 0) {
-            // Generate legacy recommendations for backward compatibility
-            taskRecommendations = generateTaskRecommendations(oversizedFiles);
-
-            // Create actual refactoring tasks automatically
-            createdTasks = await createRefactoringTasks(oversizedFiles);
-        }
-    } catch (scanError) {
-        console.error('[handleCommit] Error scanning code files:', scanError.message);
-        // Continue with commit even if scan fails
-    }
-
-    try {
-        // Stage all changes - Execute in auto-detected CWD
-        await execAsync('git add .', { cwd });
-
-        // Escape title
-        const escapedCommitTitle = escapeShellArg(commitTitle);
-
-        // Construct the commit command
-        let commitCommand = `git commit -m "${escapedCommitTitle}"`;
-
-        // Handle multi-line description by adding multiple -m flags
-        if (description && description.trim() !== '') {
-            const paragraphs = description.split('\n');
-            for (const paragraph of paragraphs) {
-                if (paragraph.trim() !== '') { // Avoid adding -m for empty lines
-                    const escapedParagraph = escapeShellArg(paragraph);
-                    commitCommand += ` -m "${escapedParagraph}"`;
-                }
-            }
-        }
-
-        // Execute commit command
-        // execAsync will throw an error (caught below) if git commit exits non-zero
-        const { stdout: commitStdout, stderr: commitStderr } = await execAsync(commitCommand, { cwd });
-
-        // --- If execAsync resolved, commit succeeded (exit code 0) --- 
-
-        // Check stderr specifically for "nothing to commit"
-        if (commitStderr && commitStderr.includes('nothing to commit, working tree clean')) {
+            }
+
+            // Success - Get committed files
+            let committedFilesList = '';
+            try {
+                const { stdout: diffStdout } = await execAsync('git diff-tree --no-commit-id --name-only -r HEAD', { cwd });
+                const committedFiles = diffStdout.trim().split('\n').filter(Boolean);
+                if (committedFiles.length > 0) {
+                    committedFilesList = `\nFiles committed:\n- ${committedFiles.join('\n- ')}`;
+                }
+            } catch (diffError) {
+                // Debug logging removed to prevent JSON-RPC pollution
+                // console.error('[handleCommit] Error getting diff-tree after successful commit:', diffError);
+                committedFilesList = '\n(Could not retrieve list of committed files)';
+            }
+
+            // Construct success message, include stderr if it exists (as warning/info)
+            let successMessage = `Commit successful in ${repoName}: ${commitTitle}${committedFilesList}`;
+            if (commitStderr) {
+                successMessage += `\nCommit Warnings/Info (stderr):\n${commitStderr.trim()}`;
+            }
+
+            // Add information about automatically created refactoring tasks
+            if (createdTasks.length > 0) {
+                const successfulTasks = createdTasks.filter(task => task.status === 'created');
+                const failedTasks = createdTasks.filter(task => task.status === 'failed');
+
+                successMessage += `\n\n--- Automatic Task Creation ---`;
+                successMessage += `\nDetected ${codeScanResults.filter(f => f.oversized).length} oversized code file(s) and automatically created refactoring tasks:`;
+                successMessage += `\nDetected ${codeScanResults.filter(f => f.oversized).length} oversized code file(s) and automatically created refactoring tasks:`;
+
+                if (successfulTasks.length > 0) {
+                    successMessage += `\n\n✅ Successfully created ${successfulTasks.length} refactoring task(s):`;
+                    successfulTasks.forEach(task => {
+                        const replacedText = task.replaced_existing ? ' [REPLACED EXISTING]' : ' [NEW]';
+                        successMessage += `\n  • Task #${task.task_id}: ${task.title} (Priority: ${task.priority})${replacedText}`;
+                    });
+                }
+
+                if (failedTasks.length > 0) {
+                    successMessage += `\n\n❌ Failed to create ${failedTasks.length} task(s):`;
+                    failedTasks.forEach(task => {
+                        successMessage += `\n  • ${task.file}: ${task.error}`;
+                    });
+                }
+
+                successMessage += `\n\nThese tasks are now available in the Streamlit interface for implementation when convenient.`;
+            }
+
+            // Add recent git log output as requested by user
+            try {
+                // 1. Get current date/time in JavaScript and format it
+                const now = new Date();
+                const year = now.getFullYear();
+                const month = (now.getMonth() + 1).toString().padStart(2, '0');
+                const day = now.getDate().toString().padStart(2, '0');
+                const hours = now.getHours().toString().padStart(2, '0');
+                const minutes = now.getMinutes().toString().padStart(2, '0');
+                const seconds = now.getSeconds().toString().padStart(2, '0');
+                const formattedDate = `${year}-${month}-${day} ${hours}:${minutes}:${seconds}`;
+                const datePrefix = `  Heure actuelle : ${formattedDate}\n`;
+
+                // 2. Define the git log command (without the echo part)
+                const gitLogOnlyCommand = 'git log -n 5 --pretty=format:"%C(auto)%h %Cgreen[%an] %Cblue%cd%Creset — %s%n%b" --date=format:"%Y-%m-%d %H:%M:%S" | cat';
+
+                // 3. Execute the git log command
+                const { stdout: gitLogStdout } = await execAsync(gitLogOnlyCommand, { cwd, shell: "C:\\Program Files\\Git\\bin\\bash.exe" });
+
+                // 4. Prepend date and append git log to successMessage
+                if (gitLogStdout && gitLogStdout.trim() !== '') {
+                    successMessage += `\n\n--- Recent Activity (Last 5 Commits) ---\n${datePrefix}${gitLogStdout.trim()}`;
+                }
+            } catch (logCmdError) {
+                // Debug logging removed to prevent JSON-RPC pollution
+                // console.error('[handleCommit] Error executing git log command:', logCmdError);
+                successMessage += '\n\n(Failed to retrieve recent git log output)';
+            }
+
+            // Return structured response with code scan results
             return {
                 content: [{
                     type: "text",
                     text: JSON.stringify({
                         status: 'success',
-                        message: `Nothing to commit in ${repoName}, working tree clean.`,
+                        message: successMessage,
                         code_scan: {
                             total_files: codeScanResults.length,
                             oversized_files: codeScanResults.filter(f => f.oversized).length,
-<<<<<<< HEAD
                             files_scanned: codeScanResults,
-=======
->>>>>>> 1499efe8
                             task_recommendations: taskRecommendations,
                             tasks_created: createdTasks,
                             automatic_task_creation: createdTasks.length > 0
@@ -534,128 +509,45 @@
                     }, null, 2)
                 }]
             };
-        }
-
-        // Success - Get committed files
-        let committedFilesList = '';
-        try {
-            const { stdout: diffStdout } = await execAsync('git diff-tree --no-commit-id --name-only -r HEAD', { cwd });
-            const committedFiles = diffStdout.trim().split('\n').filter(Boolean);
-            if (committedFiles.length > 0) {
-                committedFilesList = `\nFiles committed:\n- ${committedFiles.join('\n- ')}`;
-            }
-        } catch (diffError) {
+
+        } catch (error) {
             // Debug logging removed to prevent JSON-RPC pollution
-            // console.error('[handleCommit] Error getting diff-tree after successful commit:', diffError);
-            committedFilesList = '\n(Could not retrieve list of committed files)';
-        }
-
-        // Construct success message, include stderr if it exists (as warning/info)
-        let successMessage = `Commit successful in ${repoName}: ${commitTitle}${committedFilesList}`;
-        if (commitStderr) {
-            successMessage += `\nCommit Warnings/Info (stderr):\n${commitStderr.trim()}`;
-        }
-
-        // Add information about automatically created refactoring tasks
-        if (createdTasks.length > 0) {
-            const successfulTasks = createdTasks.filter(task => task.status === 'created');
-            const failedTasks = createdTasks.filter(task => task.status === 'failed');
-
-            successMessage += `\n\n--- Automatic Task Creation ---`;
-            successMessage += `\nDetected ${codeScanResults.filter(f => f.oversized).length} oversized code file(s) and automatically created refactoring tasks:`;
-
-            if (successfulTasks.length > 0) {
-                successMessage += `\n\n✅ Successfully created ${successfulTasks.length} refactoring task(s):`;
-                successfulTasks.forEach(task => {
-                    const replacedText = task.replaced_existing ? ' [REPLACED EXISTING]' : ' [NEW]';
-                    successMessage += `\n  • Task #${task.task_id}: ${task.title} (Priority: ${task.priority})${replacedText}`;
-                });
-            }
-
-            if (failedTasks.length > 0) {
-                successMessage += `\n\n❌ Failed to create ${failedTasks.length} task(s):`;
-                failedTasks.forEach(task => {
-                    successMessage += `\n  • ${task.file}: ${task.error}`;
-                });
-            }
-
-            successMessage += `\n\nThese tasks are now available in the Streamlit interface for implementation when convenient.`;
-        }
-
-        // Add recent git log output as requested by user
-        try {
-            // 1. Get current date/time in JavaScript and format it
-            const now = new Date();
-            const year = now.getFullYear();
-            const month = (now.getMonth() + 1).toString().padStart(2, '0');
-            const day = now.getDate().toString().padStart(2, '0');
-            const hours = now.getHours().toString().padStart(2, '0');
-            const minutes = now.getMinutes().toString().padStart(2, '0');
-            const seconds = now.getSeconds().toString().padStart(2, '0');
-            const formattedDate = `${year}-${month}-${day} ${hours}:${minutes}:${seconds}`;
-            const datePrefix = `  Heure actuelle : ${formattedDate}\n`;
-
-            // 2. Define the git log command (without the echo part)
-            const gitLogOnlyCommand = 'git log -n 5 --pretty=format:"%C(auto)%h %Cgreen[%an] %Cblue%cd%Creset — %s%n%b" --date=format:"%Y-%m-%d %H:%M:%S" | cat';
-
-            // 3. Execute the git log command
-            const { stdout: gitLogStdout } = await execAsync(gitLogOnlyCommand, { cwd, shell: "C:\\Program Files\\Git\\bin\\bash.exe" });
-
-            // 4. Prepend date and append git log to successMessage
-            if (gitLogStdout && gitLogStdout.trim() !== '') {
-                successMessage += `\n\n--- Recent Activity (Last 5 Commits) ---\n${datePrefix}${gitLogStdout.trim()}`;
-            }
-        } catch (logCmdError) {
-            // Debug logging removed to prevent JSON-RPC pollution
-            // console.error('[handleCommit] Error executing git log command:', logCmdError);
-            successMessage += '\n\n(Failed to retrieve recent git log output)';
-        }
-
-        // Return structured response with code scan results
-        return {
-            content: [{
-                type: "text",
-                text: JSON.stringify({
-                    status: 'success',
-                    message: successMessage,
-                    code_scan: {
-                        total_files: codeScanResults.length,
-                        oversized_files: codeScanResults.filter(f => f.oversized).length,
-<<<<<<< HEAD
-                        files_scanned: codeScanResults,
-=======
->>>>>>> 1499efe8
-                        task_recommendations: taskRecommendations,
-                        tasks_created: createdTasks,
-                        automatic_task_creation: createdTasks.length > 0
-                    }
-                }, null, 2)
-            }]
-        };
-
-    } catch (error) {
-        // Debug logging removed to prevent JSON-RPC pollution
-        // console.error('[handleCommit] Git operation failed:', error);
-
-        // --- If execAsync rejected, commit failed (non-zero exit code) --- 
-        // The error object from execAsync usually contains stdout/stderr
-        const errorMessage = error.stderr || error.stdout || error.message || 'Unknown error during git operation';
-        console.error('[handleCommit] Git operation failed:', error);
-        // Check specifically for 'nothing to commit' within the error output as well, just in case
-        if (errorMessage.includes('nothing to commit, working tree clean')) {
+            // console.error('[handleCommit] Git operation failed:', error);
+
+            // --- If execAsync rejected, commit failed (non-zero exit code) --- 
+            // The error object from execAsync usually contains stdout/stderr
+            const errorMessage = error.stderr || error.stdout || error.message || 'Unknown error during git operation';
+            console.error('[handleCommit] Git operation failed:', error);
+            // Check specifically for 'nothing to commit' within the error output as well, just in case
+            if (errorMessage.includes('nothing to commit, working tree clean')) {
+                return {
+                    content: [{
+                        type: "text",
+                        text: JSON.stringify({
+                            status: 'success',
+                            message: `Nothing to commit in ${repoName}, working tree clean.`,
+                            code_scan: {
+                                total_files: codeScanResults.length,
+                                oversized_files: codeScanResults.filter(f => f.oversized).length,
+                                files_scanned: codeScanResults,
+                                task_recommendations: taskRecommendations,
+                                tasks_created: createdTasks,
+                                automatic_task_creation: createdTasks.length > 0
+                            }
+                        }, null, 2)
+                    }]
+                };
+            }
             return {
                 content: [{
-                    type: "text",
+                    type: 'text',
                     text: JSON.stringify({
-                        status: 'success',
-                        message: `Nothing to commit in ${repoName}, working tree clean.`,
+                        status: 'error',
+                        message: `Git operation failed: ${error.message}`,
                         code_scan: {
                             total_files: codeScanResults.length,
                             oversized_files: codeScanResults.filter(f => f.oversized).length,
-<<<<<<< HEAD
                             files_scanned: codeScanResults,
-=======
->>>>>>> 1499efe8
                             task_recommendations: taskRecommendations,
                             tasks_created: createdTasks,
                             automatic_task_creation: createdTasks.length > 0
@@ -663,28 +555,7 @@
                     }, null, 2)
                 }]
             };
-        }
-        return {
-            content: [{
-                type: 'text',
-                text: JSON.stringify({
-                    status: 'error',
-                    message: `Git operation failed: ${error.message}`,
-                    code_scan: {
-                        total_files: codeScanResults.length,
-                        oversized_files: codeScanResults.filter(f => f.oversized).length,
-<<<<<<< HEAD
-                        files_scanned: codeScanResults,
-=======
->>>>>>> 1499efe8
-                        task_recommendations: taskRecommendations,
-                        tasks_created: createdTasks,
-                        automatic_task_creation: createdTasks.length > 0
-                    }
-                }, null, 2)
-            }]
-        };
-    } finally {
-        // console.error('[handleCommit] Git operation failed:', error);
-    }
-} +        } finally {
+            // console.error('[handleCommit] Git operation failed:', error);
+        }
+    } 